package http

import (
	"bytes"
	"errors"
	"fmt"
	"net/url"
	"strconv"
	"strings"
	"time"

	"github.com/elastic/libbeat/common"
	"github.com/elastic/libbeat/logp"
	"github.com/elastic/libbeat/publisher"

	"github.com/elastic/packetbeat/config"
	"github.com/elastic/packetbeat/procs"
	"github.com/elastic/packetbeat/protos"
	"github.com/elastic/packetbeat/protos/tcp"
)

const (
	START = iota
	FLINE
	HEADERS
	BODY
	BODY_CHUNKED_START
	BODY_CHUNKED
	BODY_CHUNKED_WAIT_FINAL_CRLF
)

// Http Message
type HttpMessage struct {
	Ts               time.Time
	hasContentLength bool
	headerOffset     int
	bodyOffset       int
	version_major    uint8
	version_minor    uint8
	connection       string
	chunked_length   int
	chunked_body     []byte

	IsRequest    bool
	TcpTuple     common.TcpTuple
	CmdlineTuple *common.CmdlineTuple
	Direction    uint8
	//Request Info
	FirstLine    string
	RequestUri   string
	Method       string
	StatusCode   uint16
	StatusPhrase string
	Real_ip      string
	// Http Headers
	ContentLength    int
	ContentType      string
	TransferEncoding string
	Headers          map[string]string
	Body             string
	Size             uint64
	//Raw Data
	Raw []byte

	Notes []string

	//Timing
	start int
	end   int
}

type HttpStream struct {
	tcptuple *common.TcpTuple

	data []byte

	parseOffset  int
	parseState   int
	bodyReceived int

	message *HttpMessage
}

type HttpTransaction struct {
	Type         string
	tuple        common.TcpTuple
	Src          common.Endpoint
	Dst          common.Endpoint
	Real_ip      string
	ResponseTime int32
	Ts           int64
	JsTs         time.Time
	ts           time.Time
	cmdline      *common.CmdlineTuple
	Method       string
	RequestUri   string
	Params       string
	Path         string
	BytesOut     uint64
	BytesIn      uint64
	Notes        []string

	Http common.MapStr

	Request_raw  string
	Response_raw string
}

type Http struct {
	// config
	Ports               []int
	Send_request        bool
	Send_response       bool
	Send_headers        bool
	Send_all_headers    bool
	Headers_whitelist   map[string]bool
	Split_cookie        bool
	Real_ip_header      string
	Hide_keywords       []string
	Strip_authorization bool

	transactions *common.Cache

	results publisher.Client
}

func (http *Http) getTransaction(k common.HashableTcpTuple) *HttpTransaction {
	v := http.transactions.Get(k)
	if v != nil {
		return v.(*HttpTransaction)
	}
	return nil
}

func (http *Http) InitDefaults() {
<<<<<<< HEAD
	http.Send_request = true
	http.Send_response = true
=======
	http.Send_request = false
	http.Send_response = false
	http.Strip_authorization = false
>>>>>>> 92d1fe6b
}

func (http *Http) SetFromConfig(config config.Http) (err error) {

	http.Ports = config.Ports

	if config.Send_request != nil {
		http.Send_request = *config.Send_request
	}
	if config.Send_response != nil {
		http.Send_response = *config.Send_response
	}
	http.Hide_keywords = config.Hide_keywords
	if config.Strip_authorization != nil {
		http.Strip_authorization = *config.Strip_authorization
	}

	if config.Send_all_headers != nil {
		http.Send_headers = true
		http.Send_all_headers = true
	} else {
		if len(config.Send_headers) > 0 {
			http.Send_headers = true

			http.Headers_whitelist = map[string]bool{}
			for _, hdr := range config.Send_headers {
				http.Headers_whitelist[strings.ToLower(hdr)] = true
			}
		}
	}

	if config.Split_cookie != nil {
		http.Split_cookie = *config.Split_cookie
	}

	if config.Real_ip_header != nil {
		http.Real_ip_header = strings.ToLower(*config.Real_ip_header)
	}

	return nil
}

func (http *Http) GetPorts() []int {
	return http.Ports
}

func (http *Http) Init(test_mode bool, results publisher.Client) error {
	http.InitDefaults()

	if !test_mode {
		err := http.SetFromConfig(config.ConfigSingleton.Protocols.Http)
		if err != nil {
			return err
		}
	}

	http.transactions = common.NewCache(protos.DefaultTransactionExpiration,
		protos.DefaultTransactionHashSize)
	http.transactions.StartJanitor(protos.DefaultTransactionExpiration)
	http.results = results

	return nil
}

func parseVersion(s []byte) (uint8, uint8, error) {
	if len(s) < 3 {
		return 0, 0, errors.New("Invalid version")
	}

	major, _ := strconv.Atoi(string(s[0]))
	minor, _ := strconv.Atoi(string(s[2]))

	return uint8(major), uint8(minor), nil
}

func parseResponseStatus(s []byte) (uint16, string, error) {

	logp.Debug("http", "parseResponseStatus: %s", s)

	p := bytes.Index(s, []byte(" "))
	if p == -1 {
		return 0, "", errors.New("Not beeing able to identify status code")
	}

	status_code, _ := strconv.Atoi(string(s[0:p]))

	p = bytes.LastIndex(s, []byte(" "))
	if p == -1 {
		return uint16(status_code), "", errors.New("Not beeing able to identify status code")
	}
	status_phrase := s[p+1:]
	return uint16(status_code), string(status_phrase), nil
}

func (http *Http) parseHeader(m *HttpMessage, data []byte) (bool, bool, int) {
	if m.Headers == nil {
		m.Headers = make(map[string]string)
	}
	i := bytes.Index(data, []byte(":"))
	if i == -1 {
		// Expected \":\" in headers. Assuming incomplete"
		return true, false, 0
	}

	logp.Debug("httpdetailed", "Data: %s", data)
	logp.Debug("httpdetailed", "Header: %s", data[:i])

	// skip folding line
	for p := i + 1; p < len(data); {
		q := bytes.Index(data[p:], []byte("\r\n"))
		if q == -1 {
			// Assuming incomplete
			return true, false, 0
		}
		p += q
		logp.Debug("httpdetailed", "HV: %s\n", data[i+1:p])
		if len(data) > p && (data[p+1] == ' ' || data[p+1] == '\t') {
			p = p + 2
		} else {
			headerName := strings.ToLower(string(data[:i]))
			headerVal := string(bytes.Trim(data[i+1:p], " \t"))
			logp.Debug("http", "Header: '%s' Value: '%s'\n", headerName, headerVal)

			// Headers we need for parsing. Make sure we always
			// capture their value
			if headerName == "content-length" {
				m.ContentLength, _ = strconv.Atoi(headerVal)
				m.hasContentLength = true
			} else if headerName == "content-type" {
				m.ContentType = headerVal
			} else if headerName == "transfer-encoding" {
				m.TransferEncoding = headerVal
			} else if headerName == "connection" {
				m.connection = headerVal
			}
			if len(http.Real_ip_header) > 0 && headerName == http.Real_ip_header {
				m.Real_ip = headerVal
			}

			if http.Send_headers {
				if !http.Send_all_headers {
					_, exists := http.Headers_whitelist[headerName]
					if !exists {
						return true, true, p + 2
					}
				}
				if val, ok := m.Headers[headerName]; ok {
					m.Headers[headerName] = val + ", " + headerVal
				} else {
					m.Headers[headerName] = headerVal
				}
			}

			return true, true, p + 2
		}
	}

	return true, false, len(data)
}

func (http *Http) messageParser(s *HttpStream) (bool, bool) {

	var cont, ok, complete bool
	m := s.message

	for s.parseOffset < len(s.data) {
		switch s.parseState {
		case START:
			m.start = s.parseOffset
			i := bytes.Index(s.data[s.parseOffset:], []byte("\r\n"))
			if i == -1 {
				return true, false
			}

			// Very basic tests on the first line. Just to check that
			// we have what looks as an HTTP message
			var version []byte
			var err error
			fline := s.data[s.parseOffset:i]
			if len(fline) < 8 {
				logp.Debug("http", "First line too small")
				return false, false
			}
			if bytes.Equal(fline[0:5], []byte("HTTP/")) {
				//RESPONSE
				m.IsRequest = false
				version = fline[5:8]
				m.StatusCode, m.StatusPhrase, err = parseResponseStatus(fline[9:])
				if err != nil {
					logp.Warn("Failed to understand HTTP response status: %s", fline[9:])
					return false, false
				}
				logp.Debug("http", "HTTP status_code=%d, status_phrase=%s", m.StatusCode, m.StatusPhrase)

			} else {
				// REQUEST
				slices := bytes.Fields(fline)
				if len(slices) != 3 {
					logp.Debug("http", "Couldn't understand HTTP request: %s", fline)
					return false, false
				}

				m.Method = string(slices[0])
				m.RequestUri = string(slices[1])

				if bytes.Equal(slices[2][:5], []byte("HTTP/")) {
					m.IsRequest = true
					version = slices[2][5:]
					m.FirstLine = string(fline)
				} else {
					logp.Debug("http", "Couldn't understand HTTP version: %s", fline)
					return false, false
				}
				logp.Debug("http", "HTTP Method=%s, RequestUri=%s", m.Method, m.RequestUri)
			}

			m.version_major, m.version_minor, err = parseVersion(version)
			if err != nil {
				logp.Debug("http", "Failed to understand HTTP version: %s", version)
				m.version_major = 1
				m.version_minor = 0
			}
			logp.Debug("http", "HTTP version %d.%d", m.version_major, m.version_minor)

			// ok so far
			s.parseOffset = i + 2
			m.headerOffset = s.parseOffset
			s.parseState = HEADERS

		case HEADERS:

			if len(s.data)-s.parseOffset >= 2 &&
				bytes.Equal(s.data[s.parseOffset:s.parseOffset+2], []byte("\r\n")) {
				// EOH
				s.parseOffset += 2
				m.bodyOffset = s.parseOffset
				if !m.IsRequest && ((100 <= m.StatusCode && m.StatusCode < 200) || m.StatusCode == 204 || m.StatusCode == 304) {
					//response with a 1xx, 204 , or 304 status  code is always terminated
					// by the first empty line after the  header fields
					logp.Debug("http", "Terminate response, status code %d", m.StatusCode)
					m.end = s.parseOffset
					m.Size = uint64(m.end - m.start)
					return true, true
				}
				if m.TransferEncoding == "chunked" {
					// support for HTTP/1.1 Chunked transfer
					// Transfer-Encoding overrides the Content-Length
					logp.Debug("http", "Read chunked body")
					s.parseState = BODY_CHUNKED_START
					continue
				}
				if m.ContentLength == 0 && (m.IsRequest || m.hasContentLength) {
					logp.Debug("http", "Empty content length, ignore body")
					// Ignore body for request that contains a message body but not a Content-Length
					m.end = s.parseOffset
					m.Size = uint64(m.end - m.start)
					return true, true
				}
				logp.Debug("http", "Read body")
				s.parseState = BODY
			} else {
				ok, hfcomplete, offset := http.parseHeader(m, s.data[s.parseOffset:])

				if !ok {
					return false, false
				}
				if !hfcomplete {
					return true, false
				}
				s.parseOffset += offset
			}

		case BODY:
			logp.Debug("http", "eat body: %d", s.parseOffset)
			if !m.hasContentLength && (m.connection == "close" ||
				(m.version_major == 1 && m.version_minor == 0 &&
					m.connection != "keep-alive")) {

				// HTTP/1.0 no content length. Add until the end of the connection
				logp.Debug("http", "close connection, %d", len(s.data)-s.parseOffset)
				s.bodyReceived += (len(s.data) - s.parseOffset)
				m.ContentLength += (len(s.data) - s.parseOffset)
				s.parseOffset = len(s.data)
				return true, false
			} else if len(s.data[s.parseOffset:]) >= m.ContentLength-s.bodyReceived {
				s.parseOffset += (m.ContentLength - s.bodyReceived)
				m.end = s.parseOffset
				m.Size = uint64(m.end - m.start)
				return true, true
			} else {
				s.bodyReceived += (len(s.data) - s.parseOffset)
				s.parseOffset = len(s.data)
				logp.Debug("http", "bodyReceived: %d", s.bodyReceived)
				return true, false
			}

		case BODY_CHUNKED_START:
			cont, ok, complete = state_body_chunked_start(s, m)
			if !cont {
				return ok, complete
			}

		case BODY_CHUNKED:
			cont, ok, complete = state_body_chunked(s, m)
			if !cont {
				return ok, complete
			}

		case BODY_CHUNKED_WAIT_FINAL_CRLF:
			return state_body_chunked_wait_final_crlf(s, m)
		}

	}

	return true, false
}

// messageGap is called when a gap of size `nbytes` is found in the
// tcp stream. Decides if we can ignore the gap or it's a parser error
// and we need to drop the stream.
func (http *Http) messageGap(s *HttpStream, nbytes int) (ok bool, complete bool) {

	m := s.message
	switch s.parseState {
	case START, HEADERS:
		// we know we cannot recover from these
		return false, false
	case BODY:
		logp.Debug("http", "gap in body: %d", nbytes)
		if m.IsRequest {
			m.Notes = append(m.Notes, "Packet loss while capturing the request")
		} else {
			m.Notes = append(m.Notes, "Packet loss while capturing the response")
		}
		if !m.hasContentLength && (m.connection == "close" ||
			(m.version_major == 1 && m.version_minor == 0 &&
				m.connection != "keep-alive")) {

			s.bodyReceived += nbytes
			m.ContentLength += nbytes
			return true, false
		} else if len(s.data[s.parseOffset:])+nbytes >= m.ContentLength-s.bodyReceived {
			// we're done, but the last portion of the data is gone
			m.end = s.parseOffset
			return true, true
		} else {
			s.bodyReceived += nbytes
			return true, false
		}
	}
	// assume we cannot recover
	return false, false
}

func state_body_chunked_wait_final_crlf(s *HttpStream, m *HttpMessage) (ok bool, complete bool) {
	if len(s.data[s.parseOffset:]) < 2 {
		return true, false
	} else {
		if s.data[s.parseOffset] != '\r' || s.data[s.parseOffset+1] != '\n' {
			logp.Warn("Expected CRLF sequence at end of message")
			return false, false
		}
		s.parseOffset += 2 // skip final CRLF
		m.end = s.parseOffset
		m.Size = uint64(m.end - m.start)
		return true, true
	}
}

func state_body_chunked_start(s *HttpStream, m *HttpMessage) (cont bool, ok bool, complete bool) {
	// read hexa length
	i := bytes.Index(s.data[s.parseOffset:], []byte("\r\n"))
	if i == -1 {
		return false, true, false
	}
	line := string(s.data[s.parseOffset : s.parseOffset+i])
	_, err := fmt.Sscanf(line, "%x", &m.chunked_length)
	if err != nil {
		logp.Warn("Failed to understand chunked body start line")
		return false, false, false
	}

	s.parseOffset += i + 2 //+ \r\n
	if m.chunked_length == 0 {
		if len(s.data[s.parseOffset:]) < 2 {
			s.parseState = BODY_CHUNKED_WAIT_FINAL_CRLF
			return false, true, false
		}
		if s.data[s.parseOffset] != '\r' || s.data[s.parseOffset+1] != '\n' {
			logp.Warn("Expected CRLF sequence at end of message")
			return false, false, false
		}
		s.parseOffset += 2 // skip final CRLF

		m.end = s.parseOffset
		m.Size = uint64(m.end - m.start)
		return false, true, true
	}
	s.bodyReceived = 0
	s.parseState = BODY_CHUNKED

	return true, true, false
}

func state_body_chunked(s *HttpStream, m *HttpMessage) (cont bool, ok bool, complete bool) {

	if len(s.data[s.parseOffset:]) >= m.chunked_length-s.bodyReceived+2 /*\r\n*/ {
		// Received more data than expected
		m.chunked_body = append(m.chunked_body, s.data[s.parseOffset:s.parseOffset+m.chunked_length-s.bodyReceived]...)
		s.parseOffset += (m.chunked_length - s.bodyReceived + 2 /*\r\n*/)
		m.ContentLength += m.chunked_length
		s.parseState = BODY_CHUNKED_START
		return true, true, false
	} else {
		if len(s.data[s.parseOffset:]) >= m.chunked_length-s.bodyReceived {
			// we need need to wait for the +2, else we can crash on next call
			return false, true, false
		}
		// Received less data than expected
		m.chunked_body = append(m.chunked_body, s.data[s.parseOffset:]...)
		s.bodyReceived += (len(s.data) - s.parseOffset)
		s.parseOffset = len(s.data)
		return false, true, false
	}
}

func (stream *HttpStream) PrepareForNewMessage() {
	stream.data = stream.data[stream.message.end:]
	stream.parseState = START
	stream.parseOffset = 0
	stream.bodyReceived = 0
	stream.message = nil
}

type httpPrivateData struct {
	Data [2]*HttpStream
}

// Called when the parser has identified the boundary
// of a message.
func (http *Http) messageComplete(tcptuple *common.TcpTuple, dir uint8, stream *HttpStream) {
	msg := stream.data[stream.message.start:stream.message.end]
	http.hideHeaders(stream.message, msg)

	http.handleHttp(stream.message, tcptuple, dir, msg)

	// and reset message
	stream.PrepareForNewMessage()
}

func (http *Http) Parse(pkt *protos.Packet, tcptuple *common.TcpTuple,
	dir uint8, private protos.ProtocolData) protos.ProtocolData {

	defer logp.Recover("ParseHttp exception")

	logp.Debug("httpdetailed", "Payload received: [%s]", pkt.Payload)

	priv := httpPrivateData{}
	if private != nil {
		var ok bool
		priv, ok = private.(httpPrivateData)
		if !ok {
			priv = httpPrivateData{}
		}
	}

	if priv.Data[dir] == nil {
		priv.Data[dir] = &HttpStream{
			tcptuple: tcptuple,
			data:     pkt.Payload,
			message:  &HttpMessage{Ts: pkt.Ts},
		}

	} else {
		// concatenate bytes
		priv.Data[dir].data = append(priv.Data[dir].data, pkt.Payload...)
		if len(priv.Data[dir].data) > tcp.TCP_MAX_DATA_IN_STREAM {
			logp.Debug("http", "Stream data too large, dropping TCP stream")
			priv.Data[dir] = nil
			return priv
		}
	}
	stream := priv.Data[dir]
	if stream.message == nil {
		stream.message = &HttpMessage{Ts: pkt.Ts}
	}
	ok, complete := http.messageParser(stream)

	if !ok {
		// drop this tcp stream. Will retry parsing with the next
		// segment in it
		priv.Data[dir] = nil
		return priv
	}

	if complete {
		// all ok, ship it
		http.messageComplete(tcptuple, dir, stream)
	}

	return priv
}

func (http *Http) ReceivedFin(tcptuple *common.TcpTuple, dir uint8,
	private protos.ProtocolData) protos.ProtocolData {

	if private == nil {
		return private
	}
	httpData, ok := private.(httpPrivateData)
	if !ok {
		return private
	}
	if httpData.Data[dir] == nil {
		return httpData
	}

	stream := httpData.Data[dir]

	// send whatever data we got so far as complete. This
	// is needed for the HTTP/1.0 without Content-Length situation.
	if stream.message != nil &&
		len(stream.data[stream.message.start:]) > 0 {

		logp.Debug("httpdetailed", "Publish something on connection FIN")

		msg := stream.data[stream.message.start:]
		http.hideHeaders(stream.message, msg)

		http.handleHttp(stream.message, tcptuple, dir, msg)

		// and reset message. Probably not needed, just to be sure.
		stream.PrepareForNewMessage()
	}

	return httpData
}

// Called when a gap of nbytes bytes is found in the stream (due to
// packet loss).
func (http *Http) GapInStream(tcptuple *common.TcpTuple, dir uint8,
	nbytes int, private protos.ProtocolData) (priv protos.ProtocolData, drop bool) {

	defer logp.Recover("GapInStream(http) exception")

	if private == nil {
		return private, false
	}
	httpData, ok := private.(httpPrivateData)
	if !ok {
		return private, false
	}
	stream := httpData.Data[dir]
	if stream == nil || stream.message == nil {
		// nothing to do
		return private, false
	}

	ok, complete := http.messageGap(stream, nbytes)
	logp.Debug("httpdetailed", "messageGap returned ok=%v complete=%v", ok, complete)
	if !ok {
		// on errors, drop stream
		httpData.Data[dir] = nil
		return httpData, true
	}

	if complete {
		// Current message is complete, we need to publish from here
		http.messageComplete(tcptuple, dir, stream)
	}

	// don't drop the stream, we can ignore the gap
	return private, false
}

func (http *Http) handleHttp(m *HttpMessage, tcptuple *common.TcpTuple,
	dir uint8, raw_msg []byte) {

	m.TcpTuple = *tcptuple
	m.Direction = dir
	m.CmdlineTuple = procs.ProcWatcher.FindProcessesTuple(tcptuple.IpPort())
	m.Raw = raw_msg

	if m.IsRequest {
		http.receivedHttpRequest(m)
	} else {
		http.receivedHttpResponse(m)
	}
}

func (http *Http) receivedHttpRequest(msg *HttpMessage) {

	trans := http.getTransaction(msg.TcpTuple.Hashable())
	if trans != nil {
		if len(trans.Http) != 0 {
			logp.Warn("Two requests without a response. Dropping old request")
		}
	} else {
		trans = &HttpTransaction{Type: "http", tuple: msg.TcpTuple}
		http.transactions.Put(msg.TcpTuple.Hashable(), trans)
	}

	logp.Debug("http", "Received request with tuple: %s", msg.TcpTuple)

	trans.ts = msg.Ts
	trans.Ts = int64(trans.ts.UnixNano() / 1000)
	trans.JsTs = msg.Ts
	trans.Src = common.Endpoint{
		Ip:   msg.TcpTuple.Src_ip.String(),
		Port: msg.TcpTuple.Src_port,
		Proc: string(msg.CmdlineTuple.Src),
	}
	trans.Dst = common.Endpoint{
		Ip:   msg.TcpTuple.Dst_ip.String(),
		Port: msg.TcpTuple.Dst_port,
		Proc: string(msg.CmdlineTuple.Dst),
	}
	if msg.Direction == tcp.TcpDirectionReverse {
		trans.Src, trans.Dst = trans.Dst, trans.Src
	}

	// save Raw message
	if http.Send_request {
		trans.Request_raw = string(http.cutMessageBody(msg))
	}

	trans.Method = msg.Method
	trans.RequestUri = msg.RequestUri
	trans.BytesIn = msg.Size
	trans.Notes = msg.Notes

	trans.Http = common.MapStr{}

	if http.Send_headers {
		if !http.Split_cookie {
			trans.Http["request_headers"] = msg.Headers
		} else {
			hdrs := common.MapStr{}
			for hdr_name, hdr_val := range msg.Headers {
				if hdr_name == "cookie" {
					hdrs[hdr_name] = splitCookiesHeader(hdr_val)
				} else {
					hdrs[hdr_name] = hdr_val
				}
			}

			trans.Http["request_headers"] = hdrs
		}
	}

	trans.Real_ip = msg.Real_ip

	var err error
	trans.Path, trans.Params, err = http.extractParameters(msg, msg.Raw)
	if err != nil {
		logp.Warn("http", "Fail to parse HTTP parameters: %v", err)
	}
}

func (http *Http) receivedHttpResponse(msg *HttpMessage) {

	// we need to search the request first.
	tuple := msg.TcpTuple

	logp.Debug("http", "Received response with tuple: %s", tuple)

	trans := http.getTransaction(tuple.Hashable())
	if trans == nil {
		logp.Warn("Response from unknown transaction. Ignoring: %v", tuple)
		return
	}

	if trans.Http == nil {
		logp.Warn("Response without a known request. Ignoring.")
		return
	}

	response := common.MapStr{
		"phrase":         msg.StatusPhrase,
		"code":           msg.StatusCode,
		"content_length": msg.ContentLength,
	}

	if http.Send_headers {
		if !http.Split_cookie {
			response["response_headers"] = msg.Headers
		} else {
			hdrs := common.MapStr{}
			for hdr_name, hdr_val := range msg.Headers {
				if hdr_name == "set-cookie" {
					hdrs[hdr_name] = splitCookiesHeader(hdr_val)
				} else {
					hdrs[hdr_name] = hdr_val
				}
			}

			response["response_headers"] = hdrs
		}
	}

	trans.BytesOut = msg.Size
	trans.Http.Update(response)
	trans.Notes = append(trans.Notes, msg.Notes...)

	trans.ResponseTime = int32(msg.Ts.Sub(trans.ts).Nanoseconds() / 1e6) // resp_time in milliseconds

	// save Raw message
	if http.Send_response {
		trans.Response_raw = string(http.cutMessageBody(msg))
	}

	http.publishTransaction(trans)
	http.transactions.Delete(trans.tuple.Hashable())

	logp.Debug("http", "HTTP transaction completed: %s\n", trans.Http)
}

func (http *Http) publishTransaction(t *HttpTransaction) {

	if http.results == nil {
		return
	}

	event := common.MapStr{}

	event["type"] = "http"
	code := t.Http["code"].(uint16)
	if code < 400 {
		event["status"] = common.OK_STATUS
	} else {
		event["status"] = common.ERROR_STATUS
	}
	event["responsetime"] = t.ResponseTime
	if http.Send_request {
		event["request"] = t.Request_raw
	}
	if http.Send_response {
		event["response"] = t.Response_raw
	}
	event["http"] = t.Http
	if len(t.Real_ip) > 0 {
		event["real_ip"] = t.Real_ip
	}
	event["method"] = t.Method
	event["path"] = t.Path
	event["query"] = fmt.Sprintf("%s %s", t.Method, t.Path)
	event["params"] = t.Params

	event["bytes_out"] = t.BytesOut
	event["bytes_in"] = t.BytesIn
	event["timestamp"] = common.Time(t.ts)
	event["src"] = &t.Src
	event["dst"] = &t.Dst

	if len(t.Notes) > 0 {
		event["notes"] = t.Notes
	}

	http.results.PublishEvent(event)
}

func parseCookieValue(raw string) string {
	// Strip the quotes, if present.
	if len(raw) > 1 && raw[0] == '"' && raw[len(raw)-1] == '"' {
		raw = raw[1 : len(raw)-1]
	}
	return raw
}

func splitCookiesHeader(headerVal string) map[string]string {
	cookies := map[string]string{}

	cstring := strings.Split(headerVal, ";")
	for _, cval := range cstring {
		cookie := strings.SplitN(cval, "=", 2)
		if len(cookie) == 2 {
			cookies[strings.ToLower(strings.TrimSpace(cookie[0]))] =
				parseCookieValue(strings.TrimSpace(cookie[1]))
		}
	}

	return cookies
}

func (http *Http) cutMessageBody(m *HttpMessage) []byte {
	raw_msg_cut := []byte{}

	// add headers always
	raw_msg_cut = m.Raw[:m.bodyOffset]

	// add body
	if len(m.ContentType) == 0 || http.shouldIncludeInBody(m.ContentType) {
		if len(m.chunked_body) > 0 {
			raw_msg_cut = append(raw_msg_cut, m.chunked_body...)
		} else {
			logp.Debug("http", "Body to include: [%s]", m.Raw[m.bodyOffset:])
			raw_msg_cut = append(raw_msg_cut, m.Raw[m.bodyOffset:]...)
		}
	}

	return raw_msg_cut
}

func (http *Http) shouldIncludeInBody(contenttype string) bool {
	include_body := config.ConfigSingleton.Protocols.Http.Include_body_for
	for _, include := range include_body {
		if strings.Contains(contenttype, include) {
			logp.Debug("http", "Should Include Body = true Content-Type "+contenttype+" include_body "+include)
			return true
		}
		logp.Debug("http", "Should Include Body = false Content-Type"+contenttype+" include_body "+include)
	}
	return false
}

func (http *Http) hideHeaders(m *HttpMessage, msg []byte) {

	if m.IsRequest {
		// byte64 != encryption, so remove it from headers in case of Basic Authentication
		auth_text := []byte("uthorization:")   // [aA]
		if http.Strip_authorization {

			authheader_start_x := m.headerOffset + bytes.Index(msg[m.headerOffset:m.bodyOffset], auth_text)
			authheader_end_x := m.bodyOffset
			
			if authheader_start_x >= m.headerOffset {

				authheader_end_x = authheader_start_x + bytes.Index(msg[authheader_start_x:m.bodyOffset], []byte("\r\n"))
				if authheader_end_x < authheader_start_x || authheader_end_x > m.bodyOffset {
					authheader_end_x = m.bodyOffset
				}
				logp.Debug("http", "Strip authorization from %d to %d", authheader_start_x, authheader_end_x)

				for i := authheader_start_x + len(auth_text); i < authheader_end_x; i++ {
					msg[i] = byte('*')
				}
			} 

			if m.Headers["authorization"] != "" {
				m.Headers["authorization"] = "*"
			}
		}
	}
}

func (http *Http) hideSecrets(values url.Values) url.Values {

	params := url.Values{}
	for key, array := range values {
		for _, value := range array {
			if http.isSecretParameter(key) {
				params.Add(key, "xxxxx")
			} else {
				params.Add(key, value)
			}
		}
	}
	return params
}

// extractParameters parses the URL and the form parameters and replaces the secrets
// with the string xxxxx. The parameters containing secrets are defined in http.Hide_secrets.
// Returns the Request URI path and the (ajdusted) parameters.
func (http *Http) extractParameters(m *HttpMessage, msg []byte) (path string, params string, err error) {
	var values url.Values

	u, err := url.Parse(m.RequestUri)
	if err != nil {
		return
	}
	values = u.Query()
	path = u.Path

	paramsMap := http.hideSecrets(values)

	if m.ContentLength > 0 && strings.Contains(m.ContentType, "urlencoded") {
		values, err = url.ParseQuery(string(msg[m.bodyOffset:]))
		if err != nil {
			return
		}

		for key, value := range http.hideSecrets(values) {
			paramsMap[key] = value
		}
	}
	params = paramsMap.Encode()

	logp.Debug("httpdetailed", "Parameters: %s", params)

	return
}

func (http *Http) isSecretParameter(key string) bool {

	for _, keyword := range http.Hide_keywords {
		if strings.ToLower(key) == keyword {
			return true
		}
	}
	return false
}<|MERGE_RESOLUTION|>--- conflicted
+++ resolved
@@ -133,14 +133,9 @@
 }
 
 func (http *Http) InitDefaults() {
-<<<<<<< HEAD
-	http.Send_request = true
-	http.Send_response = true
-=======
 	http.Send_request = false
 	http.Send_response = false
 	http.Strip_authorization = false
->>>>>>> 92d1fe6b
 }
 
 func (http *Http) SetFromConfig(config config.Http) (err error) {
@@ -964,7 +959,8 @@
 		if http.Strip_authorization {
 
 			authheader_start_x := m.headerOffset + bytes.Index(msg[m.headerOffset:m.bodyOffset], auth_text)
-			authheader_end_x := m.bodyOffset
+			authheader_end_x := m.bodyOffset			
+			logp.Debug("http", "Strip authorization from %d to %d", authheader_start_x, authheader_end_x)
 			
 			if authheader_start_x >= m.headerOffset {
 
@@ -972,7 +968,6 @@
 				if authheader_end_x < authheader_start_x || authheader_end_x > m.bodyOffset {
 					authheader_end_x = m.bodyOffset
 				}
-				logp.Debug("http", "Strip authorization from %d to %d", authheader_start_x, authheader_end_x)
 
 				for i := authheader_start_x + len(auth_text); i < authheader_end_x; i++ {
 					msg[i] = byte('*')
